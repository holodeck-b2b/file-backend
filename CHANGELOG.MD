# Change Log
All notable changes to this project will be documented in this file.
This project adheres to [Semantic Versioning](http://semver.org/).

<<<<<<< HEAD
## 1.3.1
##### 2024-05-22
### Fixed
* Optional ConversationId. Fixes exception in MMD delivery of message when it does not contain a ConversationId
=======
## 2.0.0
##### 2024-09-02
### Changed
* Refactored for new Holodeck B2B 7.0.0 interfaces
* ConversationId is now optional in the MMD files
* Shorten exception messages

### Fixed
>>>>>>> d8d7f4e1
* Inclusion of P-Mode.id in the ebms delivery format

## 1.3.0
##### 2023-05-30
### Added
* PMode.id included on delivery of User Messages (implements #9)

### Fixed
* Requested delivery format ignored (fixes #10)

## 1.2.0
##### 2023-03-08
### Added
* Support for asynchronous delivery 

### Changed
* Refactored code to adapt to changes in HB2B 6.0.0

### Deprecated
* `org.holodeckb2b.deliverymethod.file.FileDeliveryFactory`, use `org.holodeckb2b.backend.file.NotifyAndDeliverOperation` instead

## 1.1.0
##### 2021-12-14
### Added
* Configuration setting to specify default behaviour for payload files removal [#7](https://github.com/holodeck-b2b/file-backend/issues/7)

### Changed
* Refactored code to use the generic utility classes from https://github.com/holodeck-b2b/generic-utils
* Refactored code to adapt to changes in HB2B 5.1.0 Core 

### Fixed
* Incorrect namespace URI of import in the MMD schema

## 1.0.1
##### 2020-09-16
### Changed
* Use a temporary extension when writing meta-data files [#5](https://github.com/holodeck-b2b/file-backend/issues/5)

### Fixed
* Namespace declararion missing in single XML delivery [#4](https://github.com/holodeck-b2b/file-backend/issues/4)
* Duplicate occurrence of eb3:PayloadInfo elements in single XML delivery [#6](https://github.com/holodeck-b2b/file-backend/issues/6)

## 1.0.0
##### 2020-09-03
NOTE: Although this is the initial release of the project this change log also contains the
_Changed_ and _Fixed_ sections to document changes compared to the version contained before
in the main Holodeck B2B project. 

### Added
* Initial release split from the main Holodeck B2B project.

### Changed
* Default is now to delete the payload files after successful submission. [#2](https://github.com/holodeck-b2b/file-backend/issues/2) 

### Fixed  
* Concurrency issue in `SubmitFromFile` worker that may caused a single MMD to be submitted multiple times.
* Delivery operation does not use HB2B home as base for relative path parameter [#3](https://github.com/holodeck-b2b/file-backend/issues/3) 

<|MERGE_RESOLUTION|>--- conflicted
+++ resolved
@@ -2,21 +2,16 @@
 All notable changes to this project will be documented in this file.
 This project adheres to [Semantic Versioning](http://semver.org/).
 
-<<<<<<< HEAD
+## 2.0.0
+##### 2024-09-02
+### Changed
+* Refactored for new Holodeck B2B 7.0.0 interfaces
+* Shorten exception messages
+
 ## 1.3.1
 ##### 2024-05-22
 ### Fixed
 * Optional ConversationId. Fixes exception in MMD delivery of message when it does not contain a ConversationId
-=======
-## 2.0.0
-##### 2024-09-02
-### Changed
-* Refactored for new Holodeck B2B 7.0.0 interfaces
-* ConversationId is now optional in the MMD files
-* Shorten exception messages
-
-### Fixed
->>>>>>> d8d7f4e1
 * Inclusion of P-Mode.id in the ebms delivery format
 
 ## 1.3.0
